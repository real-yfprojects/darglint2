--- conflicted
+++ resolved
@@ -1,4 +1,4 @@
-# Generated on 2020-03-08 11:19:20.999242
+# Generated on 2020-03-09 06:48:02.091446
 
 from darglint.parse.grammar import (
     BaseGrammar,
@@ -19,7 +19,6 @@
 
 class ReturnsGrammar(BaseGrammar):
     productions = [
-<<<<<<< HEAD
         P("returns-section", ([], "rethead", "returns-section1", 0), ([], "rethead", "returns-section2", 0), ([], "rethead-no-follow", "newlines", 0), ([EmptyDescriptionError], "colon", "rethead-no-follow1", 0)),
         P("rethead", ([], "colon", "rethead0", 0)),
         P("rethead-no-follow", ([EmptyDescriptionError], "colon", "rethead-no-follow1", 0)),
@@ -27,12 +26,6 @@
         P("blanks", ([], "newline", "split0", 0), ([], "newline", "split-indented0", 0), (TokenType.NEWLINE, 0)),
         P("block-indented", ([], "paragraph-indented", "block-indented0", 0), ([], "paragraph-indented", "block-indented1", 0), ([], "indented", "paragraph-indented0", 0), ([], "indented", "line", 0)),
         P("split-indented", ([], "newline", "split-indented0", 0), (TokenType.NEWLINE, 0)),
-=======
-        P("returns-section", ([], "rethead", "retbody", 0)),
-        P("rethead", ([], "colon", "rethead0", 0),  ([], "colon", "rethead2", 0)),
-        P("retbody", ([], "line", "newlines", 0), ([], "line", "retbody0", 0), ([], "word", "noqa-maybe", 0), ([NoqaIdentifier], "hash", "noqa", 0), ([NoqaIdentifier], "noqa-head", "noqa-statement1", 0), (TokenType.INDENT, 0), (TokenType.COLON, 0), (TokenType.HASH, 0), (TokenType.LPAREN, 0), (TokenType.RPAREN, 0), (TokenType.WORD, 0), (TokenType.RAISES, 0), (TokenType.ARGUMENTS, 0), (TokenType.ARGUMENT_TYPE, 0), (TokenType.RETURNS, 0), (TokenType.RETURN_TYPE, 0), (TokenType.YIELDS, 0), (TokenType.YIELD_TYPE, 0), (TokenType.VARIABLES, 0), (TokenType.VARIABLE_TYPE, 0), (TokenType.NOQA, 0)),
-        P("block-indented", ([], "paragraph-indented", "block-indented0", 0), ([], "indented", "paragraph-indented0", 0), ([], "indented", "line", 0)),
->>>>>>> 401a154f
         P("paragraph-indented", ([], "indented", "paragraph-indented0", 0), ([], "indented", "line", 0)),
         P("indented", ([], "indent", "indents", 0), (TokenType.INDENT, 0)),
         P("line", ([], "word", "line", 0), ([], "word", "noqa-maybe", 0), ([NoqaIdentifier], "hash", "noqa", 0), ([NoqaIdentifier], "noqa-head", "noqa-statement1", 0), (TokenType.INDENT, 0), (TokenType.COLON, 0), (TokenType.HASH, 0), (TokenType.LPAREN, 0), (TokenType.RPAREN, 0), (TokenType.WORD, 0), (TokenType.RAISES, 0), (TokenType.ARGUMENTS, 0), (TokenType.ARGUMENT_TYPE, 0), (TokenType.RETURNS, 0), (TokenType.RETURN_TYPE, 0), (TokenType.YIELDS, 0), (TokenType.YIELD_TYPE, 0), (TokenType.VARIABLES, 0), (TokenType.VARIABLE_TYPE, 0), (TokenType.NOQA, 0), (TokenType.OTHER, 0), (TokenType.RECEIVES, 0), (TokenType.WARNS, 0), (TokenType.SEE, 0), (TokenType.ALSO, 0), (TokenType.NOTES, 0), (TokenType.EXAMPLES, 0), (TokenType.REFERENCES, 0), (TokenType.HEADER, 0)),
@@ -48,7 +41,6 @@
         P("noqa", (TokenType.NOQA, 0)),
         P("noqa-maybe", ([NoqaIdentifier], "hash", "noqa", 0), ([NoqaIdentifier], "noqa-head", "noqa-statement1", 0)),
         P("noqa-head", ([], "hash", "noqa", 0)),
-<<<<<<< HEAD
         P("words", ([], "word", "words", 0), (TokenType.COLON, 0), (TokenType.HASH, 0), (TokenType.INDENT, 0), (TokenType.LPAREN, 0), (TokenType.RPAREN, 0), (TokenType.WORD, 0), (TokenType.RAISES, 0), (TokenType.ARGUMENTS, 0), (TokenType.ARGUMENT_TYPE, 0), (TokenType.RETURNS, 0), (TokenType.RETURN_TYPE, 0), (TokenType.YIELDS, 0), (TokenType.YIELD_TYPE, 0), (TokenType.VARIABLES, 0), (TokenType.VARIABLE_TYPE, 0), (TokenType.NOQA, 0), (TokenType.OTHER, 0), (TokenType.RECEIVES, 0), (TokenType.WARNS, 0), (TokenType.SEE, 0), (TokenType.ALSO, 0), (TokenType.NOTES, 0), (TokenType.EXAMPLES, 0), (TokenType.REFERENCES, 0), (TokenType.HEADER, 0)),
         P("returns-section1", ([], "item-body", "newlines", 0), ([], "line", "item-body0", 0), ([], "line", "item-body1", 0), ([], "line", "item-body2", 0), ([], "word", "line", 0), ([], "word", "noqa-maybe", 0), ([NoqaIdentifier], "hash", "noqa", 0), ([NoqaIdentifier], "noqa-head", "noqa-statement1", 0), (TokenType.INDENT, 0), (TokenType.COLON, 0), (TokenType.HASH, 0), (TokenType.LPAREN, 0), (TokenType.RPAREN, 0), (TokenType.WORD, 0), (TokenType.RAISES, 0), (TokenType.ARGUMENTS, 0), (TokenType.ARGUMENT_TYPE, 0), (TokenType.RETURNS, 0), (TokenType.RETURN_TYPE, 0), (TokenType.YIELDS, 0), (TokenType.YIELD_TYPE, 0), (TokenType.VARIABLES, 0), (TokenType.VARIABLE_TYPE, 0), (TokenType.NOQA, 0), (TokenType.OTHER, 0), (TokenType.RECEIVES, 0), (TokenType.WARNS, 0), (TokenType.SEE, 0), (TokenType.ALSO, 0), (TokenType.NOTES, 0), (TokenType.EXAMPLES, 0), (TokenType.REFERENCES, 0), (TokenType.HEADER, 0)),
         P("returns-section2", ([], "blanks", "returns-section3", 0)),
@@ -61,19 +53,9 @@
         P("item-body3", ([], "indent", "item-body4", 0)),
         P("item-body4", ([], "newline", "item-body5", 0)),
         P("item-body5", ([], "newlines", "block-indented", 0), ([], "paragraph-indented", "block-indented0", 0), ([], "paragraph-indented", "block-indented1", 0), ([], "indented", "paragraph-indented0", 0), ([], "indented", "line", 0)),
-=======
-        P("words", ([], "word", "words", 0), (TokenType.COLON, 0), (TokenType.HASH, 0), (TokenType.INDENT, 0), (TokenType.LPAREN, 0), (TokenType.RPAREN, 0), (TokenType.WORD, 0), (TokenType.RAISES, 0), (TokenType.ARGUMENTS, 0), (TokenType.ARGUMENT_TYPE, 0), (TokenType.RETURNS, 0), (TokenType.RETURN_TYPE, 0), (TokenType.YIELDS, 0), (TokenType.YIELD_TYPE, 0), (TokenType.VARIABLES, 0), (TokenType.VARIABLE_TYPE, 0), (TokenType.NOQA, 0)),
-        P("rethead0", ([], "returns", "rethead1", 0)),
-        P("rethead1", ([], "colon", "newlines", 0), (TokenType.COLON, 0)),
-        P("rethead2", ([], "returns", "rethead3", 0)),
-        P("rethead3", ([], "newline", "rethead4", 0)),
-        P("rethead4", ([], "block-indented", "newlines", 0), ([], "paragraph-indented", "block-indented0", 0),([], "indented", "paragraph-indented0", 0), ([], "indented", "line", 0)),
-        P("retbody0", ([], "newline", "retbody1", 0)),
-        P("retbody1", ([], "block-indented", "newlines", 0), ([], "paragraph-indented", "block-indented0", 0), ([], "indented", "paragraph-indented0", 0), ([], "indented", "line", 0)),
->>>>>>> 401a154f
         P("block-indented0", ([], "split", "block-indented", 0)),
         P("block-indented1", ([], "split-indented", "block-indented", 0)),
-        P("split-indented0", ([], "indents", "newlines", 0), ([], "indent", "indents", 0), (TokenType.INDENT, 0), ([], "newline", "newlines", 0), (TokenType.NEWLINE, 0)),
+        P("split-indented0", ([], "indents", "newlines", 0), ([], "newline", "newlines", 0), (TokenType.NEWLINE, 0), ([], "indent", "indents", 0), (TokenType.INDENT, 0)),
         P("paragraph-indented0", ([], "line", "paragraph-indented1", 0)),
         P("paragraph-indented1", ([], "newline", "paragraph-indented", 0)),
         P("split0", ([], "newline", "newlines", 0), (TokenType.NEWLINE, 0)),
